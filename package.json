{
  "name": "mapscii",
  "version": "0.1.6",
  "description": "Map+Ascii -> MapSCII! Console Map Viewer.",
  "main": "main.js",
  "scripts": {
    "start": "node main",
    "test": "jest"
  },
  "repository": {
    "type": "git",
    "url": "https://github.com/rastapasta/mapscii.git"
  },
  "bin": {
    "mapscii": "./bin/mapscii.sh"
  },
  "engines": {
    "node": ">=8"
  },
  "keywords": [
    "map",
    "console",
    "terminal",
    "ascii",
    "osm",
    "vectortile",
    "mbtiles"
  ],
  "author": "Michael Straßburger <codepoet@cpan.org>",
  "license": "MIT",
  "dependencies": {
    "@mapbox/vector-tile": "^1.3.1",
    "bluebird": "^3.5.5",
    "bresenham": "0.0.4",
    "earcut": "^2.1.5",
    "keypress": "^0.2.1",
<<<<<<< HEAD
    "node-fetch": "^2.6.0",
    "pbf": "^3.2.0",
    "rbush": "^2.0.2",
    "simplify-js": "^1.2.3",
    "string-width": "^4.1.0",
=======
    "node-fetch": "^2.3.0",
    "pbf": "^3.2.0",
    "rbush": "^2.0.2",
    "simplify-js": "^1.2.3",
    "string-width": "^3.1.0",
>>>>>>> eac7cb4d
    "term-mouse": "^0.2.0",
    "userhome": "^1.0.0",
    "x256": "0.0.2"
  },
  "devDependencies": {
<<<<<<< HEAD
    "eslint": "^5.16.0",
    "jest": "^24.8.0"
=======
    "eslint": "^5.15.3",
    "jest": "^24.5.0"
>>>>>>> eac7cb4d
  }
}<|MERGE_RESOLUTION|>--- conflicted
+++ resolved
@@ -34,30 +34,17 @@
     "bresenham": "0.0.4",
     "earcut": "^2.1.5",
     "keypress": "^0.2.1",
-<<<<<<< HEAD
     "node-fetch": "^2.6.0",
     "pbf": "^3.2.0",
     "rbush": "^2.0.2",
     "simplify-js": "^1.2.3",
     "string-width": "^4.1.0",
-=======
-    "node-fetch": "^2.3.0",
-    "pbf": "^3.2.0",
-    "rbush": "^2.0.2",
-    "simplify-js": "^1.2.3",
-    "string-width": "^3.1.0",
->>>>>>> eac7cb4d
     "term-mouse": "^0.2.0",
     "userhome": "^1.0.0",
     "x256": "0.0.2"
   },
   "devDependencies": {
-<<<<<<< HEAD
     "eslint": "^5.16.0",
     "jest": "^24.8.0"
-=======
-    "eslint": "^5.15.3",
-    "jest": "^24.5.0"
->>>>>>> eac7cb4d
   }
 }